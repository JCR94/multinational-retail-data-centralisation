import numpy as np
import pandas as pd

import re
import yaml

from dateutil.parser import parse
from datetime import datetime


class DataCleaning:
    '''
    A class that handles all the data cleaning for different dataframes.

    Methods:
    -------
    clean_user_data(user_data_df: pd.DataFrame)
        Cleans the user_data and returns the clean data as a dataframe.
    clean_card_data(card_data_df: pd.DataFrame)
        Cleans the card_data and returns the clean data as a dataframe.
    clean_store_data(store_data_df: pd.DataFrame)
        Cleans the store_data and returns the clean data as a dataframe.
    convert_product_weights(product_data_df: pd.DataFrame)
        Converts the weights of all the products in a dataframe into kg and returns the converted dataframe.
    clean_products_data(product_data_df: pd.DataFrame)
        Cleans the product_data and returns the clean data as a dataframe.
    clean_orders_data(order_data_df: pd.DataFrame)
        Cleans the order_data and returns the clean data as a dataframe.
    clean_events_data(event_data_df: pd.DataFrame)
        Cleans the event_data and returns the clean data as a dataframe.

    Static Methods:
    safe_parse(date_string: str)
        Safely parses a date avoiding ValueError. If the string contains a valid date, it will return it as a parsed date. Otherwise, if
        will return np.nan (instead of throwing a ValueError).
    '''
    
    def clean_user_data(self, user_data_df: pd.DataFrame):
        '''
        Cleans the user data.

        Parameters
        ----------
        user_data_df : pd.DataFrame
            The user data to be cleaned.
            The data must contain the columns: first_name, last_name, date_of_birth, company, email_address, address, country, country_code, phone_number, join_date, user_uuid.
            
        Returns
        -------
        df: pd.Dataframe
            The cleaned user data.
        '''
        
        df = user_data_df.copy()

        if 'index' in df.columns:
            df = df.set_index('index')

        # apply .astype('string') to several columns
        df.first_name, df.last_name, df.company, df.email_address, df.address, df.country, df.country_code = map(lambda x: x.astype('string'), (df.first_name, df.last_name, df.company, df.email_address, df.address, df.country, df.country_code))

        # clean dates: some dates were null, some were a string of alphanumerical characters, and many were valid but in mixed formats
        # The valid dates returned a proper date when passed to `parse`, the rest threw a ValueError. So we define safe_parse to deal with this.
        df.date_of_birth = df.date_of_birth.apply(self.safe_parse)
        df.join_date = df.join_date.apply(self.safe_parse)
        df.dropna(inplace = True) # also removes all lines with 'NULL' due to correlation

        # clean country codes : some entries were 'GGB', upon inspection they looked like they're were all from the UK,so replace it with 'GB'.
        df['country_code'][df['country_code'] == 'GGB'] = 'GB'

        # clean email addresses: some of the email addresses had double @s, replace it with a single @.
        df['email_address'] = df['email_address'].apply(lambda x: x.replace('@@','@'))

        # clean phone numbers: the formats of each number are going to vary from country to country, so we focus on cleaning the numbers themselves
        # we found a lot of numbers with dots and x's. The numbers look like proper numbers otherwise, so we decide to just drop the dots and x's instead of the whole row
        df['phone_number'] = df['phone_number'].apply(lambda x: re.sub(r'x|\.', '', x))

        return df
    
    def clean_card_data(self, card_data_df: pd.DataFrame):
        '''
        Cleans the card data.

        Parameters
        ----------
        card_data_df : pd.DataFrame
            The card data to be cleaned.
            The dataframe must contain the columns: card_number, expiry_date, card_provider, date_payment_confirmed.
            
        Returns
        -------
        df: pd.Dataframe
            The cleaned card data.
        '''

        df = card_data_df.copy()

        # Clean expiry_date
        # A limited amount of entries are not of the format dd/dd where d is digit, and of those values none are dates, so they can be dropped.
        # The remaining dates all correspond to correct dates, i.e. the first two digits correspond to a value between 1-12.
        expiry_date_mask = df['expiry_date'].apply(lambda x : len(x) == 5 and x[2] == '/')
        df.loc[~expiry_date_mask, 'expiry_date'] = np.nan
        df.expiry_date = df.expiry_date.astype('string')

        # Clean card_provider
        # value_counts reveals that the invalid card providers all have less than 12 occurrences, so we just set those to np.nan
        card_provider_count = df['card_provider'].value_counts() # so we don't have to call value_coutns on this column multiple times
        valid_card_provider_mask = df['card_provider'].apply(lambda x: card_provider_count[x] > 12)
        df.loc[~valid_card_provider_mask, 'card_provider'] = np.nan
        # Finally, cast as string
        df.card_provider = df.card_provider.astype('string')
            
        # Clean date_payment_confirmed
        # A limited amount of entries are not valid dates.
        # Conveniently, all the valid dates can be parsed, and the rest throw a ValueError, hence we can reuse safe_parse
        df.date_payment_confirmed = df.date_payment_confirmed.apply(self.safe_parse)

        # Clean card_number
        # Entries with ?s return a valid credit card number after removing the ?s.
        df['card_number'] = df['card_number'].apply(lambda x: str(x).replace('?',''))
        card_number_mask = df['card_number'].apply(lambda x: bool(re.search(r'^\d+$', str(x))))
        df.loc[~card_number_mask, 'card_number'] = np.nan
        df.card_number = df.card_number.astype('string')

        # Now, we drop all NaN entries
        df.dropna(inplace = True)
        return df
    
    def clean_store_data(self, store_data_df: pd.DataFrame):
        '''
        Cleans the store data.

        Parameters
        ----------
        store_data_df : pd.DataFrame
            The store data to be cleaned.
            The dataframe must contain the columns: store_code, store_type, staff_numbers, locality, address, country_code, continent, longitude, latitude, opening_date.
            
        Returns
        -------
        df: pd.Dataframe
            The cleaned store data.
        '''

        df = store_data_df.copy()

        # the 'lat' column only has 11 non-null values, so we drop it. We check if the 'lat' column exists in case we run clean_store_data over a dataframe that already dropped it
        if 'lat' in df.columns:
            df.drop(columns=['lat'], inplace=True)
        # Clean store type
        # The valid store types all appear more than 4 times, except for 'Web Portal'.
        invalid_store_mask = df['store_type'].apply(lambda x: df['store_type'].value_counts()[x] < 4 and x != 'Web Portal')
        df.loc[invalid_store_mask, 'store_type'] = np.nan

        # We have to be careful with cleaning the remaining columns, as the Wep Portal has a lot of n/a values, but we don't want them to be dropped.
        # Since all stores with store types np.nan have otherwise invalid entries, we may as well drop them now, which facilitates the rest.
        # We will only drop the rows where the store_type is np.nan for now, to avoid accidentally dropping rows where a single value might be np.nan.
        df.dropna(subset = 'store_type', inplace=True)

        # Some of the staff numbers have letters in them. We can choose to either drop the entry, or assume that the numbers are correct without the letters, given that they fit within the range of the remaining entries
        # We opt for the latter.
        df['staff_numbers'] = df['staff_numbers'].apply(lambda x : re.sub('[^\d]', '', str(x)))

        # The dates are all fine and can be safely parsed.
        df['opening_date'] = df['opening_date'].apply(self.safe_parse)

        # Some of the continents contain the prefix 'ee' which we can drop.
        df['continent'] = df['continent'].apply(lambda x: x.replace('ee',''))

        # The columns 'address', 'longitude', 'locality', 'store_code', 'latitude', 'country_code' look fine.
        # So we finish by casting the entries to the right type, and resetting the index column.
        df.address, df.locality, df.store_code, df.store_type, df.country_code, df.continent = map(lambda x: x.astype('string'), (df.address, df.locality, df.store_code, df.store_type, df.country_code, df.continent))
        df.longitude, df.latitude = map(lambda x: pd.to_numeric(x, errors='coerce'), (df.longitude, df.latitude))
        df.staff_numbers = df.staff_numbers.astype('int')

        df.reset_index(drop = True, inplace=True)
        if 'index' in df.columns:
            df = df.drop(columns = ['index'])

        # We notice that longtitude appears in the 2nd column, and latitude in the 8th. These columns probably belong together.
        # At which point we might as well reorder all the columns in a more sensible order
        df = df[['store_code', 'store_type', 'staff_numbers', 'locality', 'address', 'country_code', 'continent', 'longitude', 'latitude', 'opening_date']]

        return df
    
    def convert_product_weights(self, product_data_df: pd.DataFrame):
        '''
        Converts the weights of all the products in a dataframe into kg and returns the converted dataframe.
        The accepted units are kg, g, ml, oz, and the method also accepts a single use of 'x' as a multiplier (e.g. 12x100g is converted to 1.2).

        Parameters
        ----------
        event_data_df : pd.DataFrame
            The dataframe containing the columns. The dataframe must contain a column named 'weight'.
            
        Returns
        -------
        df: pd.Dataframe
            The dataframe with all weights converted.
        '''
        
        df = product_data_df.copy()

        # The data contains the units kg, g, ml, and oz. (1 oz = 28.3495g)
        # some of the data contains entries such as '12 x 100g', which need to be converted as well.
        def single_conversion(entry: str):
            '''
            Converts a single weight entry into kg.
            The accepted units are kg, g, ml, oz, and the method also accepts a single use of 'x' as a multiplier (e.g. 12x100g is converted to 1.2).
            If the entry does not fit into that format, the method returns np.nan instead.
            
            Parameters
            ----------
            entry: str
                A string representing a weight.
            
            Return
            ------
            float:
                The weight in kg or np.nan if the entry was invalid.
            '''
            entry = str(entry).replace(' ','')
            if 'x' in entry:
                temp = entry.split('x')
                return float(temp[0]) * single_conversion(temp[1])
            elif 'kg' in entry:
                return float(entry.replace('kg',''))
            elif 'g' in entry:
                return float(entry.replace('g',''))/1000
            elif 'ml' in entry:
                return float(entry.replace('ml',''))/1000
            elif 'oz' in entry:
                return float(entry.replace('oz',''))*0.0283495
            else:
                return np.nan
        
        df['weight'] = df['weight'].apply(single_conversion)
        df['weight'] = pd.to_numeric(df.weight, errors='coerce')
        # df = df.rename(columns={'weight':'weight(kg)'}) # not a good idea because of how conflict with sql tables.
        return df
    
    def clean_products_data(self, product_data_df: pd.DataFrame):
        '''
        Cleans the product data.

        Parameters
        ----------
        product_card_df : pd.DataFrame
            The product data to be cleaned.
            The dataframe must contain the columns: product_name, product_price, weight, category, EAN, date_added, uuid, removed, product_code.
            
        Returns
        -------
        df: pd.Dataframe
            The cleaned product data.
        '''

        df = product_data_df.copy()
        df = self.convert_product_weights(df)

        # The column 'Unnamed:0' doesn't do anything.
        if 'Unnamed: 0' in df.columns:
            df.drop(columns=['Unnamed: 0'], inplace=True)

        # Clean product price
        df['product_price'] = df['product_price'].apply(lambda x: str(x).replace('£',''))
        df['product_price'] = pd.to_numeric(df.product_price, errors='coerce')
        # df = df.rename(columns={'product_price':'product_price(£)'})

        # Clean category
        # The invalid entries have all value_counts 1.
        category_count = df['category'].value_counts()
        df['category'] = df['category'].apply(lambda x: x if (x in category_count.keys() and category_count[x] > 1) else np.nan)

        # Clean EAN
        # We don't want to use to_numeric because some of the EANs are quite long and insufficient precision might cause a problem
        df['EAN'] = df['EAN'].apply(lambda x: x if not bool(re.search('[^\d]',str(x))) else np.nan)

        # Clean date_added
        # The valid dates can all be safely parsed
        df['date_added'] = df['date_added'].apply(self.safe_parse)

        # Clean uuid
        # uuids are of form xxxxxxxx-xxxx-xxxx-xxxx-xxxxxxxxxxxx where x is alphanumerical
        valid_uuid_mask = df['uuid'].apply(lambda x: bool(re.search('[a-zA-Z\d]{8}-[a-zA-Z\d]{4}-[a-zA-Z\d]{4}-[a-zA-Z\d]{4}-[a-zA-Z\d]{12}', str(x))))
        df.loc[~valid_uuid_mask, 'uuid'] = np.nan

        # Clean removed
        df['removed'] = df['removed'].apply(lambda x: False if x == 'Removed' else (True if x == 'Still_avaliable' else np.nan))
<<<<<<< HEAD
        df = df.rename(columns={'removed':'still_available'})
=======
        df.rename(columns={'removed':'still_available'})
>>>>>>> 332a3513

        # Clean product code
        # All product codes have the form ld-X, where L is a letter, D a digit, and X a sequence of alphanumerical characters.
        valid_product_code_mask = df['product_code'].apply(lambda x: bool(re.search('[a-zA-Z]{1}[\d]{1}-[a-zA-Z\d]+', str(x))))
        df.loc[~valid_product_code_mask, 'product_code'] = np.nan

        # Now we drop all np.nans and cast the entries to the right types
        df.dropna(inplace=True)
        df.product_name, df.category, df.uuid, df.product_code, df.EAN = map(lambda x: x.astype('string'), (df.product_name, df.category, df.uuid, df.product_code, df.EAN))
        df.removed = df.removed.astype('bool')

        return df

    def clean_orders_data(self, order_data_df: pd.DataFrame):
        '''
        Cleans the orders data.

        Parameters
        ----------
        order_data_df : pd.DataFrame
            The order data to be cleaned.
            The dataframe must contain the columns: date_uuid, user_uuid, card_number, store_code, product_code, product_quantity.
            
        Returns
        -------
        df: pd.Dataframe
            The cleaned order data.
        '''
        df = order_data_df.copy()

        # Drop columns 'first_name', 'last_name', and '1'. Also drop 'index' and 'level_0'.
        df = df.drop(columns=['level_0','index','first_name','last_name','1'])

        # Every other column has nothing that needs to be dropped.
        # Cast to correct types
        df.date_uuid, df.user_uuid, df.store_code, df.product_code = map(lambda x: x.astype('string'), (df.date_uuid, df.user_uuid, df.store_code, df.product_code))
        return df
    
    def clean_events_data(self, event_data_df: pd.DataFrame):
        '''
        Cleans the events data.

        Parameters
        ----------
        event_data_df : pd.DataFrame
            The event data to be cleaned.
            The dataframe must contain the columns: timestamp, month, year, day, time_period, date_uuid.
            
        Returns
        -------
        df: pd.Dataframe
            The cleaned event data.
        '''

        df = event_data_df.copy()

        # Clean timestamp
        valid_time_stamp_mask = df['timestamp'].apply(lambda x: bool(re.search('[\d]{2}:[\d]{2}:[\d]{2}', str(x))))
        df.loc[~valid_time_stamp_mask, 'timestamp'] = np.nan

        # Clean day
        valid_day_mask = df['day'].apply(lambda x: bool(re.search('[\d]{1,2}', str(x))))
        df.loc[~valid_day_mask, 'day'] = np.nan

        # Clean month
        valid_month_mask = df['month'].apply(lambda x: bool(re.search('[\d]{1,2}', str(x))))
        df.loc[~valid_month_mask, 'month'] = np.nan

        # Clean year
        valid_year_mask = df['year'].apply(lambda x: bool(re.search('[\d]{4}', str(x))))
        df.loc[~valid_year_mask, 'year'] = np.nan

        # Clean time_period
        time_period = df['time_period'].value_counts()
        df['time_period'] = df['time_period'].apply(lambda x: x if (x in time_period.keys() and time_period[x] > 15) else np.nan)

        # Clean date_uuid
        valid_date_uuid_mask = df['date_uuid'].apply(lambda x: bool(re.search('[a-zA-Z\d]{8}-[a-zA-Z\d]{4}-[a-zA-Z\d]{4}-[a-zA-Z\d]{4}-[a-zA-Z\d]{12}', str(x))))
        df.loc[~valid_date_uuid_mask, 'date_uuid'] = np.nan

        # Drop np.nan's, cast to correct types, and reset index
        df.dropna(inplace = True)
        df.month, df.year, df.day = map(lambda x: x.astype('int'), (df.month, df.year, df.day))
        df.time_period, df.date_uuid = map(lambda x: x.astype('string'), (df.time_period, df.date_uuid))
        df.timestamp, df.time_period, df.date_uuid = map(lambda x: x.astype('string'), (df.timestamp, df.time_period, df.date_uuid))
        df.reset_index(drop = True, inplace=True)

        # Then add a date column combining year-month-day timestamp, for convenience
        df['date'] = (df['year'].astype('string') + '-' + df['month'].astype('string') + '-' + df['day'].astype('string') + ' ' + df['timestamp']).apply(parse)

        return df

    @staticmethod
    def safe_parse(date_string: str):
        '''
        Safely parses a date avoiding ValueError. If the string contains a valid date, it will return it as a parsed date. Otherwise, if
        will return np.nan (instead of throwing a ValueError)

        Parameters
        ----------
        date_string: str
            The string containing a candidate for a date to be parsed.
        
        Returns
        -------
            The parsed date if the string contain a valid date, or np.nan otherwise.
        '''
        try:
            date = parse(str(date_string))
            return date
        except ValueError:
            return np.nan
        <|MERGE_RESOLUTION|>--- conflicted
+++ resolved
@@ -265,7 +265,7 @@
         # Clean product price
         df['product_price'] = df['product_price'].apply(lambda x: str(x).replace('£',''))
         df['product_price'] = pd.to_numeric(df.product_price, errors='coerce')
-        # df = df.rename(columns={'product_price':'product_price(£)'})
+        # df = df.rename(columns={'product_price':'product_price'})
 
         # Clean category
         # The invalid entries have all value_counts 1.
@@ -287,11 +287,7 @@
 
         # Clean removed
         df['removed'] = df['removed'].apply(lambda x: False if x == 'Removed' else (True if x == 'Still_avaliable' else np.nan))
-<<<<<<< HEAD
         df = df.rename(columns={'removed':'still_available'})
-=======
-        df.rename(columns={'removed':'still_available'})
->>>>>>> 332a3513
 
         # Clean product code
         # All product codes have the form ld-X, where L is a letter, D a digit, and X a sequence of alphanumerical characters.
